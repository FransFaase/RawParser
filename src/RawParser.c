--- conflicted
+++ resolved
@@ -145,12 +145,13 @@
 
 /*  Definition of an alternative  */
 
-typedef bool (*end_function_p)(const result_p rule_result, result_p result);
+typedef bool (*end_function_p)(const result_p rule_result, void* data, result_p result);
 
 struct alternative
 {
 	element_p rule;               /* The rule definition */
 	end_function_p end_function;  /* Function pointer */
+	void *end_data;               /* Some additional data based to end_function */
 	alternative_p next;           /* Next alternative */
 };
 
@@ -159,6 +160,7 @@
 	alternative_p alternative = MALLOC(struct alternative);
 	alternative->rule = NULL;
 	alternative->end_function = NULL;
+	alternative->end_data = NULL;
 	alternative->next = NULL;
 	return alternative;
 }
@@ -303,14 +305,14 @@
 #define HEADER(N) non_terminal_p *_nt = all_nt; non_terminal_p nt; alternative_p* ref_alternative; alternative_p* ref_rec_alternative; alternative_p alternative; element_p* ref_element; element_p element;
 #define NT_DEF(N) nt = find_nt(N, _nt); ref_alternative = &nt->first; ref_rec_alternative = &nt->recursive;
 #define RULE alternative = *ref_alternative = new_alternative(); ref_alternative = &alternative->next; ref_element = &alternative->rule;
-#define REC_RULE alternative = *ref_rec_alternative = ; ref_rec_alternative = &alternative->next; ref_element = &alternative->rule;
+#define REC_RULE alternative = *ref_rec_alternative = new_alternative(); ref_rec_alternative = &alternative->next; ref_element = &alternative->rule;
 #define _NEW_GR(K) element = *ref_element = new_element(K); ref_element = &element->next;
-#define NT(N,F) _NEW_GR(rk_nt) element->info.non_terminal = find_nt(N, _nt); element->add_function = F;
+#define NTF(N,F) _NEW_GR(rk_nt) element->info.non_terminal = find_nt(N, _nt); element->add_function = F;
 #define END _NEW_GR(rk_end)
 #define SEQ(S,E) element->sequence = TRUE; element->begin_seq_function = S; element->add_seq_function = E;
 #define OPT(F) element->optional = TRUE; element->add_skip_function = F;
 #define AVOID element->avoid = TRUE;
-#define CHAR(C,F) _NEW_GR(rk_char) element->info.ch = C; element->add_char_function = F;
+#define CHAR(C) _NEW_GR(rk_char) element->info.ch = C;
 #define CHARSET(F) _NEW_GR(rk_charset) element->info.char_set = MALLOC(char_set_t); element->add_char_function = F;
 #define ADD_CHAR(C) char_set_add_char(element->info.char_set, C);
 #define ADD_RANGE(F,T) char_set_add_range(element->info.char_set, F, T);
@@ -341,16 +343,16 @@
 				RULE /* for the usual white space characters */
 					CHARSET(0) ADD_CHAR(' ') ADD_CHAR('\t') ADD_CHAR('\n')
 				RULE /* for the single line comment starting with two slashes */
-					CHAR('/', 0)
-					CHAR('/', 0)
+					CHAR('/')
+					CHAR('/')
 					CHARSET(0) ADD_RANGE(' ', 255) ADD_CHAR('\t') SEQ(0, 0) OPT(0)
-					CHAR('\n', 0)
+					CHAR('\n')
 				RULE /* for the traditional C-comment (using avoid modifier) */
-					CHAR('/', 0)
-					CHAR('*', 0)
+					CHAR('/')
+					CHAR('*')
 					CHARSET(0) ADD_RANGE(' ', 255) ADD_CHAR('\t') ADD_CHAR('\n') SEQ(0, 0) OPT(0) AVOID
-					CHAR('*', 0)
-					CHAR('/', 0)
+					CHAR('*')
+					CHAR('/')
 			CLOSE SEQ(0, 0) OPT(0)
 }
 
@@ -426,6 +428,15 @@
 		old_trg.dec(old_trg.data);
 }
 
+void result_transfer(result_p trg, result_p src)
+{
+	result_t old_trg = *trg;
+	*trg = *src;
+	result_init(src);
+	if (old_trg.dec != 0)
+		old_trg.dec(old_trg.data);
+}
+
 void result_release(result_p result)
 {
 	if (result->dec != 0)
@@ -480,7 +491,6 @@
 {
 	if (debug_allocations) fprintf(stderr, "Allocated %p\n", data);
 	((ref_counted_base_p)data)->cnt = 1;
-	((ref_counted_base_p)data)->release = NULL;
 	result->data = data;
 	result->inc = ref_counted_base_inc;
 	result->dec = ref_counted_base_dec;
@@ -506,7 +516,9 @@
 
 void new_number_data(result_p result)
 {
-	result_assign_ref_counted(result, MALLOC(struct number_data));
+	number_data_p number_data = MALLOC(struct number_data);
+	number_data->_base.release = NULL;
+	result_assign_ref_counted(result, number_data);
 	result->print = number_print;
 }
 
@@ -702,7 +714,7 @@
 	
 */
 
-bool parse_rule(parser_p parser, element_p element, const result_p prev_result, end_function_p end_function, result_p rule_result);
+bool parse_rule(parser_p parser, element_p element, const result_p prev_result, alternative_p alternative, result_p rule_result);
 
 bool parse_nt(parser_p parser, non_terminal_p non_term, result_p result)
 {
@@ -747,7 +759,7 @@
 	for (alternative = non_term->first; alternative != NULL; alternative = alternative->next )
 	{
 		DECL_RESULT(start)
-		if (parse_rule(parser, alternative->rule, &start, alternative->end_function, result))
+		if (parse_rule(parser, alternative->rule, &start, alternative, result))
 			break;
 	}
 	
@@ -776,7 +788,7 @@
 		for (alternative = non_term->recursive; alternative != NULL; alternative = alternative->next)
 		{
 			DECL_RESULT(rule_result)
-			if (parse_rule(parser, alternative->rule, result, alternative->end_function, &rule_result))
+			if (parse_rule(parser, alternative->rule, result, alternative, &rule_result))
 			{   
 				result_assign(result, &rule_result);
 				DISP_RESULT(rule_result)
@@ -823,9 +835,9 @@
 */
 
 bool parse_part(parser_p parser, element_p element, const result_p prev_result, result_p result);
-bool parse_seq(parser_p parser, element_p element, const result_p prev_seq, const result_p prev, end_function_p end_function, result_p result);
-
-bool parse_rule(parser_p parser, element_p element, const result_p prev_result, end_function_p end_function, result_p rule_result)
+bool parse_seq(parser_p parser, element_p element, const result_p prev_seq, const result_p prev, alternative_p alternative, result_p result);
+
+bool parse_rule(parser_p parser, element_p element, const result_p prev_result, alternative_p alternative, result_p rule_result)
 {
 	DEBUG_ENTER("parse_rule: ");
 	DEBUG_PR(element); DEBUG_NL;
@@ -833,9 +845,9 @@
 	if (element == NULL)
 	{
 		/* At the end of the rule: */
-		if (end_function == 0)
+		if (alternative->end_function == 0)
 			result_assign(rule_result, prev_result);
-		else if (!end_function(prev_result, rule_result))
+		else if (!alternative->end_function(prev_result, alternative->end_data, rule_result))
 		{
 			DEBUG_EXIT("parse_rule failed by end function "); DEBUG_NL;
 			return FALSE;
@@ -883,7 +895,7 @@
 		else
 			result_assign(&skip_result, prev_result);
 			
-		if (parse_rule(parser, element->next, &skip_result, end_function, rule_result))
+		if (parse_rule(parser, element->next, &skip_result, alternative, rule_result))
 		{
 			DISP_RESULT(skip_result);
             DEBUG_EXIT("parse_rule = ");
@@ -906,7 +918,7 @@
 		if (parse_part(parser, element, &seq_begin, &seq_elem))
 		{
 			/* Now parse the remainder elements of the sequence (and thereafter the remainder of the rule. */
-			if (parse_seq(parser, element, &seq_elem, prev_result, end_function, rule_result))
+			if (parse_seq(parser, element, &seq_elem, prev_result, alternative, rule_result))
 			{
 				DISP_RESULT(seq_elem);
 				DISP_RESULT(seq_begin);
@@ -924,7 +936,7 @@
 		DECL_RESULT(elem);
 		if (parse_part(parser, element, prev_result, &elem))
 		{
-			if (parse_rule(parser, element->next, &elem, end_function, rule_result))
+			if (parse_rule(parser, element->next, &elem, alternative, rule_result))
 			{
 				DISP_RESULT(elem);
 				DEBUG_EXIT("parse_rule = ");
@@ -964,7 +976,7 @@
 		else
 			result_assign(&skip_result, prev_result);
 			
-		if (parse_rule(parser, element->next, &skip_result, end_function, rule_result))
+		if (parse_rule(parser, element->next, &skip_result, alternative, rule_result))
 		{
 			DISP_RESULT(skip_result);
             DEBUG_EXIT("parse_rule = ");
@@ -1034,7 +1046,7 @@
 				for ( ; alternative != NULL; alternative = alternative->next )
 				{
 					DECL_RESULT(start);
-					if (parse_rule(parser, alternative->rule, &start, alternative->end_function, result))
+					if (parse_rule(parser, alternative->rule, &start, alternative, result))
 					{
 						DISP_RESULT(start);
 						break;
@@ -1118,7 +1130,7 @@
 }
 
 
-bool parse_seq(parser_p parser, element_p element, const result_p prev_seq, const result_p prev, end_function_p end_function, result_p rule_result)
+bool parse_seq(parser_p parser, element_p element, const result_p prev_seq, const result_p prev, alternative_p alternative, result_p rule_result)
 {
 	/* In case of the avoid modifier, first an attempt is made to parse the
 	   remained of the rule */
@@ -1130,7 +1142,7 @@
 			DISP_RESULT(result);
 			return FALSE;
 		}
-		if (parse_rule(parser, element->next, &result, end_function, rule_result))
+		if (parse_rule(parser, element->next, &result, alternative, rule_result))
 		{
 			DISP_RESULT(result);
 			return TRUE;
@@ -1150,7 +1162,7 @@
 			if (parse_part(parser, element, prev_seq, &seq_elem))
 			{
 				/* If succesful, try to parse the remainder of the sequence (and thereafter the remainder of the rule) */
-				if (parse_seq(parser, element, &seq_elem, prev, end_function, rule_result))
+				if (parse_seq(parser, element, &seq_elem, prev, alternative, rule_result))
 				{
 					DISP_RESULT(seq_elem);
 					return TRUE;
@@ -1168,7 +1180,7 @@
 		if (parse_part(parser, element, prev_seq, &seq_elem))
 		{
 			/* If succesful, try to parse the remainder of the sequence (and thereafter the remainder of the rule) */
-			if (parse_seq(parser, element, &seq_elem, prev, end_function, rule_result))
+			if (parse_seq(parser, element, &seq_elem, prev, alternative, rule_result))
 			{
 				DISP_RESULT(seq_elem);
 				return TRUE;
@@ -1189,7 +1201,7 @@
 			return FALSE;
 		}
 		
-		if (parse_rule(parser, element->next, &result, end_function, rule_result))
+		if (parse_rule(parser, element->next, &result, alternative, rule_result))
 		{
 			DISP_RESULT(result);
 			return TRUE;
@@ -1298,7 +1310,8 @@
 	{
 		fprintf(stderr, "ERROR: failed to parse white space from '%s'\n", input);
 	}
-	
+	DISP_RESULT(result);
+		
 	solutions_free(&solutions);
 }
 
@@ -1350,26 +1363,11 @@
 	test_parse_number(all_nt, "123", 123);
 }
 
-int main(int argc, char *argv[])
-{
-	non_terminal_p all_nt = NULL;
-
-	// debug_parse = TRUE;
-	
-	white_space_grammar(&all_nt);
-	test_white_space_grammar(&all_nt);
-
-	number_grammar(&all_nt);
-	test_number_grammar(&all_nt);
-
-	return 0;
-}
-
 /*
 	Abstract Syntax Tree
 	~~~~~~~~~~~~~~~~~~~~
-	The following section of the code implements
-	a representation for Abstract Syntax Trees.
+	The following section of the code implements a representation for
+	Abstract Syntax Trees.
 */
 
 typedef struct
@@ -1380,36 +1378,27 @@
 	word column;
 } tree_node_t, *tree_node_p;
 
-<<<<<<< HEAD
-
-typedef struct tree_t *tree_p;
-typedef struct list_t;
-
-struct tree_t
-{
-	ref_counted_base_t _base;
-	char *type;
-	list_p parts;
-	result_t result;
-};
-
-struct list_t
-{   list_p next;
-	tree_p first;
-=======
+void init_tree_node(tree_node_p tree_node, const char *type_name, void (*release_node)(void *))
+{
+	tree_node->_base.cnt = 1;
+	tree_node->_base.release = release_node;
+	tree_node->type_name = type_name;
+	tree_node->line = 0;
+	tree_node->column = 0;
+}
+
 typedef struct tree_t *tree_p;
 struct tree_t
 {
 	tree_node_t _node;
 	word nr_children;
 	result_t *children;
->>>>>>> a28b30c0
 };
 
 tree_p old_trees = NULL;
 long alloced_trees = 0L;
 
-void release_tree( void *data )
+void release_tree(void *data)
 {
 	tree_p tree = (tree_p)data;;
 
@@ -1426,7 +1415,8 @@
 }
 
 tree_p malloc_tree(const char *name)
-{   tree_p new_tree;
+{
+	tree_p new_tree;
 
 	if (old_trees)
 	{   new_tree = old_trees;
@@ -1435,11 +1425,7 @@
 	else
 		new_tree = MALLOC(struct tree_t);
 
-	new_tree->_node._base.cnt = 1;
-	new_tree->_node._base.release = release_tree;
-	new_tree->_node.type_name = name;
-	new_tree->_node.line = 0;
-	new_tree->_node.column = 0;
+	init_tree_node(&new_tree->_node, name, release_tree);
 	new_tree->nr_children = 0;
 	new_tree->children = NULL;
 	
@@ -1448,435 +1434,668 @@
 	return new_tree;
 }
 
+typedef struct prev_child_t *prev_child_p;
+struct prev_child_t
+{
+	ref_counted_base_t _base;
+	prev_child_p prev;
+	tree_p child;
+};
+
+prev_child_p old_prev_child = NULL;
+
+void release_prev_child( void *data )
+{
+	prev_child_p prev_child = (prev_child_p)data;
+	*(prev_child_p*)prev_child = old_prev_child;
+	old_prev_child = prev_child;
+}
+
+prev_child_p malloc_prev_child()
+{   prev_child_p new_prev_child;
+
+	if (old_prev_child)
+	{   new_prev_child = old_prev_child;
+		old_prev_child = *(prev_child_p*)old_prev_child;
+	}
+	else
+		new_prev_child = MALLOC(struct prev_child_t);
+
+	new_prev_child->_base.cnt = 1;
+	new_prev_child->_base.release = release_prev_child;
+
+	return new_prev_child;
+}
+
+bool add_child(result_p prev, result_p elem, result_p result)
+{
+	prev_child_p new_prev_child = malloc_prev_child();
+	new_prev_child->prev = (prev_child_p)prev->data;
+	new_prev_child->child = (tree_p)elem->data;
+	result_assign_ref_counted(result, new_prev_child);
+}
+
+bool make_tree(const result_p rule_result, void* data, result_p result)
+{
+	prev_child_p children = (prev_child_p)rule_result;
+	const char *name = (const char*)data;
+	tree_p tree = malloc_tree(name);
+	prev_child_p child;
+	int i = 0;
+	for (child = children; child != NULL; child = child->prev)
+		i++;
+	tree->nr_children = i;
+	tree->children = MALLOC_N(tree->nr_children, result_t);
+	for (child = children; child != NULL; child = child->prev)
+	{
+		i--;
+		result_init(&tree->children[i]);
+		result_assign(&tree->children[i], (result_p)child->child);
+	}
+	result_assign_ref_counted(result, tree);
+}
+
+bool pass_tree(const result_p rule_result, void* data, result_p result)
+{
+	result_transfer(result, rule_result);
+}
+
+
+/*
+	Keywords
+	~~~~~~~~
+	Many programming languages have keywords, which have the same lexical
+	catagory as identifiers. This means we need some function to test
+	whether an identifier is equal to one of the keywords. One way to
+	do this is to use hexadecimal hash tree. This can also be used to map
+	every identifier to a unique pointer, such that comparing two identifiers
+	can simply be done by comparing the two pointers.
+
+	A hexadecimal hash tree
+	~~~~~~~~~~~~~~~~~~~~~~~	
+	The following structure implements a mapping of strings to an integer
+	value in the range [0..254]. It is a tree of hashs in combination with
+	a very fast incremental hash function. In this way, it tries to combine
+	the benefits of trees and hashs. The incremental hash function will first
+	return the lower 4 bits of the characters in the string, and following
+	this the higher 4 bits of the characters.
+*/
+
+typedef struct hexa_hash_tree_t hexa_hash_tree_t, *hexa_hash_tree_p;
+
+struct hexa_hash_tree_t
+{	byte state;
+	union
+	{	char *string;
+		hexa_hash_tree_p *children;
+	} data;
+};
+
+byte *keyword_state = NULL;
+
+char *string(char *s)
+/*  Returns a unique address representing the string. the global
+    keyword_state will point to the integer value in the range [0..254].
+	If the string does not occure in the store, it is added and the state
+	is initialized with 0.
+*/
+{
+	static hexa_hash_tree_p hash_tree = NULL;
+	hexa_hash_tree_p *r_node = &hash_tree;
+	char *vs = s;
+	int depth;
+	int mode = 0;
+
+	for (depth = 0; ; depth++)
+	{   hexa_hash_tree_p node = *r_node;
+
+		if (node == NULL)
+		{   node = MALLOC(hexa_hash_tree_t);
+			node->state = 0;
+			STRCPY(node->data.string, s);
+			*r_node = node;
+			keyword_state = &node->state;
+			return node->data.string;
+		}
+
+		if (node->state != 255)
+		{   char *cs = node->data.string;
+			hexa_hash_tree_p *children;
+			word i, v = 0;
+
+			if (*cs == *s && strcmp(cs+1, s+1) == 0)
+			{   keyword_state = &node->state;
+				return node->data.string;
+			}
+
+			children = MALLOC_N(16, hexa_hash_tree_t*);
+			for (i = 0; i < 16; i++)
+				children[i] = NULL;
+
+			i = strlen(cs);
+			if (depth <= i)
+				v = ((byte)cs[depth]) & 15;
+			else if (depth <= i*2)
+				v = ((byte)cs[depth-i-1]) >> 4;
+
+			children[v] = node;
+
+			node = MALLOC(hexa_hash_tree_t);
+			node->state = 255;
+			node->data.children = children;
+			*r_node = node;
+		}
+		{   word v;
+			if (*vs == '\0')
+			{   v = 0;
+				if (mode == 0)
+				{   mode = 1;
+					vs = s;
+				}
+			}
+			else if (mode == 0)
+				v = ((word)*vs++) & 15;
+			else
+				v = ((word)*vs++) >> 4;
+
+			r_node = &node->data.children[v];
+		}
+	}
+}
+
+/*  Parsing an identifier  */
+
+typedef struct ident_data
+{
+	ref_counted_base_t _base;
+	char ident[65];
+	int len;
+} *ident_data_p;
+
+typedef struct ident_t *ident_p;
+struct ident_t
+{
+	tree_node_t _node;
+	const char *name;
+};
+
+bool ident_add_char(result_p prev, char ch, result_p result)
+{
+	if (prev->data == NULL)
+	{
+		ident_data_p ident_data = MALLOC(struct ident_data);
+		ident_data->_base.release = NULL;
+		result_assign_ref_counted(result, ident_data);
+		ident_data->ident[0] = ch;
+		ident_data->len = 1;
+	}
+	else
+	{
+		result_assign(result, prev);
+		ident_data_p ident_data = (ident_data_p)result->data;
+		if (ident_data->len < 64)
+			ident_data->ident[ident_data->len++] = ch;
+	}
+}
+
+void pass_to_sequence(result_p prev, result_p seq)
+{
+	result_assign(seq, prev);
+}
+
+const char *ident_type = "ident";
+
+bool create_ident_tree(const result_p rule_result, void* data, result_p result)
+{
+	ident_data_p ident_data = (ident_data_p)rule_result->data;
+	if (ident_data == 0)
+	{
+		fprintf(stderr, "NULL\n");
+		return TRUE;
+	}
+	ident_data->ident[ident_data->len] = '\0';
+	ident_p ident = MALLOC(struct ident_t);
+	init_tree_node(&ident->_node, ident_type, NULL);
+	ident->name = string(ident_data->ident);
+	result_assign_ref_counted(result, ident);
+}
+
+
+void ident_grammar(non_terminal_p *all_nt)
+{
+	HEADER(all_nt)
+	
+	NT_DEF("ident")
+		RULE
+			CHARSET(ident_add_char) ADD_RANGE('a', 'z') ADD_RANGE('A', 'Z') ADD_CHAR('_') 
+			CHARSET(ident_add_char) ADD_RANGE('a', 'z') ADD_RANGE('A', 'Z') ADD_CHAR('_') ADD_RANGE('0', '9') SEQ(pass_to_sequence, use_sequence_result)
+			END_FUNCTION(create_ident_tree)
+}
+
+/*
+	Ident tests
+	~~~~~~~~~~~
+*/
+
+void test_parse_ident(non_terminal_p *all_nt, const char *input)
+{
+	text_buffer_t text_buffer;
+	text_buffer_assign_string(&text_buffer, input);
+	
+	solutions_t solutions;
+	solutions_init(&solutions, &text_buffer);
+	
+	parser_t parser;
+	parser_init(&parser, &text_buffer);
+	parser.cache_hit_function = solutions_find;
+	parser.cache = &solutions;
+	
+	DECL_RESULT(result);
+	if (parse_nt(&parser, find_nt("ident", all_nt), &result) && text_buffer_end(&text_buffer))
+	{
+		if (result.data == NULL)
+			fprintf(stderr, "ERROR: parsing '%s' did not return result\n", input);
+		else
+		{
+			tree_node_p tree_node = (tree_node_p)result.data;
+			if (tree_node->type_name != ident_type)
+				fprintf(stderr, "ERROR: tree node is not of type ident_type\n");
+			else
+			{
+				ident_p ident = (ident_p)tree_node;
+				if (strcmp(ident->name, input) != 0)
+					fprintf(stderr, "ERROR: parsed value '%s' from '%s' instead of expected '%s'\n",
+					ident->name, input, input);
+				else
+					fprintf(stderr, "OK: parsed ident '%s' from '%s'\n", ident->name, input);
+			}
+		}
+	}
+	else
+	{
+		fprintf(stderr, "ERROR: failed to parse ident from '%s'\n", input);
+	}
+	DISP_RESULT(result);
+	
+	solutions_free(&solutions);
+}
+
+void test_ident_grammar(non_terminal_p *all_nt)
+{
+	test_parse_ident(all_nt, "aBc");
+	test_parse_ident(all_nt, "_123");
+}
+
+int main(int argc, char *argv[])
+{
+	non_terminal_p all_nt = NULL;
+
+	// debug_parse = TRUE;
+	
+	white_space_grammar(&all_nt);
+	test_white_space_grammar(&all_nt);
+
+	number_grammar(&all_nt);
+	test_number_grammar(&all_nt);
+
+	ident_grammar(&all_nt);
+	test_ident_grammar(&all_nt);
+
+	return 0;
+}
+
+
 #if 0
 
-
-
-
-
-
-void free_list( list_p list )
-{ tree_release(&list->first);
-  list->next = old_lists;
-  old_lists = list;
-}
-
-void tree_assign(tree_p *d, tree_p s)
-{
-  tree_p old_d = *d;
-
-  *d = s;
-  if (s != NULL)
-  {
-	s->refcount++;
-	alloced_trees++;
-  }
-  if (old_d != NULL)
-	  tree_release(&old_d);
-}
-
-void tree_move(tree_p *d, tree_p *s)
-{
-  tree_p old_d = *d;
-
-  *d = *s;
-  *s = NULL;
-  if (old_d != NULL)
-	  tree_release(&old_d);
-}
-
-static list_p malloc_list( void )
-{   list_p new;
-	if (old_lists)
-	{   new = old_lists;
-		old_lists = old_lists->next;
-	}
-	else
-		new = MALLOC(list_t);
-	new->next = NULL;
-	new->first = NULL;
-	return new;
-} 
-
-tree_p make_ident( char *str )
-{
-	tree_p tree = malloc_tree();
-	tree->type = tt_ident;
-	tree->c.str_value = str; 
-	return tree;
-}
-
-tree_p make_str_atom( char *str )
-{
-	tree_p tree = malloc_tree();
-	tree->type = tt_str_value;
-	tree->c.str_value = str; 
-	return tree;
-}
-
-tree_p make_double_atom( double value )
-{
-	tree_p tree = malloc_tree();
-	tree->type = tt_double_value;
-	tree->c.double_value = value; 
-	return tree;
-}
-
-tree_p make_char_atom( char value )
-{
-	tree_p tree = malloc_tree();
-	tree->type = tt_char_value;
-	tree->c.char_value = value; 
-	return tree;
-}
-
-tree_p make_int_atom( int value )
-{
-	tree_p tree = malloc_tree();
-	tree->type = tt_int_value;
-	tree->c.int_value = value; 
-	return tree;
-}
-
-tree_p make_list( void )
-{
-	tree_p tree = malloc_tree();
-	tree->type = tt_list;
-	tree->c.parts = NULL;
-	return tree;
-}
-	
-tree_p make_tree( char *name )
-{
-	tree_p tree = malloc_tree();
-	tree->type = name;
-	tree->c.parts = NULL;
-	return tree;
-}
-   
-void insert_element( tree_p tree, tree_p element )
-{
-	list_p r_list;
-
-	r_list = malloc_list();
-	tree_assign(&r_list->first, element);
-	r_list->next = tree->c.parts;
-	tree->c.parts = r_list;
-} 
-
-void add_element( tree_p tree, tree_p element )
-{
-	list_p *r_list = &tree->c.parts;
-
-	while (*r_list != NULL)
-		r_list = &(*r_list)->next;
-
-	*r_list = malloc_list();
-	tree_assign(&(*r_list)->first, element);
-}
-
-void drop_last_element( tree_p tree )
-{
-	list_p *r_list = &tree->c.parts;
-
-	if (*r_list == NULL)
-		return;
-
-	while ((*r_list)->next != NULL)
-		r_list = &(*r_list)->next;
-
-	free_list(*r_list);
-	*r_list = NULL;
-} 
-
-inline list_p elements( tree_p tree )
-{
-	return tree->c.parts;
-}
-
-inline bool is_a_ident( tree_p tree )
-{
-	return tree && tree->type == tt_ident;
-}
-
-inline bool is_ident( tree_p tree, char *ident )
-{
-	return	tree
-		   && tree->type == tt_ident
-		   && tree->c.str_value == ident;
-}
-
-inline bool equal_ident( tree_p tree, char *ident )
-{
-	return tree->c.str_value == ident;
-}
-
-inline bool is_a_str( tree_p tree )
-{
-	return tree && tree->type == tt_str_value;
-}
-
-inline bool is_str( tree_p tree, char *str )
-{
-	return	tree
-		   && tree->type == tt_str_value
-		   && tree->c.str_value == str;
-}
-
-inline bool is_a_int( tree_p tree )
-{
-	return tree && tree->type == tt_int_value;
-}
-
-inline bool is_a_double( tree_p tree )
-{
-	return tree && tree->type == tt_double_value;
-}
-
-inline bool is_a_char( tree_p tree )
-{
-	return tree && tree->type == tt_char_value;
-}
-
-inline bool is_a_list( tree_p tree )
-{
-	return tree && tree->type == tt_list;
-}
-
-inline bool is_tree( tree_p tree, char *name )
-{
-	return tree && tree->type == name;
-}
-
-inline bool equal_tree( tree_p tree, char *name )
-{
-	return tree->type == name;
-}
-
-int nr_parts( tree_p tree )
-{
-	list_p parts = tree != NULL ? tree->c.parts : NULL;
-	int nr = 0;
-	
-	for (; parts; parts = parts->next)
-		nr++;
-		
-	return nr;
-}	
-	
-tree_p part( tree_p tree, int i )
-{
-	list_p parts = tree->c.parts;
-
-	for (i--; parts && i > 0; parts = parts->next, i--);
-
-	return parts ? parts->first : NULL;
-}
-
-/*
-	Functions for printing the parse tree in a human
-	readable form with smart indentation.
-*/
-
-int print_tree_depth = 0;
-void print_list(FILE *f, list_p list, bool compact);
-
-void print_tree( FILE *f, tree_p tree, bool compact )
-{
-	if (tree == NULL)
-		fprintf(f, "[NULL]");
-	else 
-	{
-		if (tree->line != 0)
-			fprintf(f, "#%d:%d#", tree->line, tree->column);
- 		if (is_a_ident(tree))
-			fprintf(f, "%s", tree->c.str_value);
-		else if (is_a_str(tree))
-			fprintf(f, "\"%s\"", tree->c.str_value);
-		else if (is_a_int(tree))
-			fprintf(f, "%d", tree->c.int_value);
-		else if (is_a_double(tree))
-			fprintf(f, "%f", tree->c.double_value);
-		else if (is_a_char(tree))
-			fprintf(f, "'%c'", tree->c.char_value);
-		else
-		{	
-			fprintf(f, "%s(", tree->type);
-	   
-			print_tree_depth += strlen(tree->type) + 1;
-			print_list(f, tree->c.parts, compact);
-			print_tree_depth -= strlen(tree->type) + 1;
-			fprintf(f, ")");
-		}
-	}
-	if (print_tree_depth == 0 && !compact)
-		fprintf(f, "\n");
-};
-
-void print_list(FILE *f, list_p list, bool compact)
-{   list_p l;
-	bool first = TRUE;
-
-	for (l = list; l; l = l->next)
-	{   if (!first)
-		{   if (compact)
-				fprintf(f, ",");
-			else 
-				fprintf(f, ",\n%*s", print_tree_depth, "");
-		}
-		first = FALSE;
-		/* fprintf(f, "[%lx]", (longword)l); */
-		print_tree(f, l->first, compact);
-	}
-}
-
-/*
-	Function for printing the Abstract Program Tree
-	in the form of a function, which after being
-	called, returns the reconstruction of the tree.
-	
-	This function can be used to hard-code a parser
-	for a given grammer. This function was used to
-	produce the function init_IParse_grammar below, 
-	which creates the Abstract Program Tree representing
-	the input grammar of IParse.
-*/
-
-static void print_tree_rec( FILE *f, tree_p tree );
- 
-void print_tree_to_c( FILE *f, tree_p tree, char *name )
-{   
-	fprintf(f, "void init_%s( tree_p *root )\n", name);
-	fprintf(f, "{   /* Generated by IParse version %s */\n", VERSION);
-	fprintf(f, "	tree_p tt[100];\n");
-	fprintf(f, "	int v = 0;\n");
-	fprintf(f, "\n");
-	fprintf(f, "#define ID(s) tt[v]=make_ident(string(s));\n");
-	fprintf(f, "#define LITERAL(s) tt[v]=make_str_atom(string(s));"
-								   " *keyword_state |= 1;\n");
-	fprintf(f, "#define INT(i) tt[v]=make_int_atom(i);\n");
-	fprintf(f, "#define DOUBLE(i) tt[v]=make_double_atom(i);\n");
-	fprintf(f, "#define CHAR(i) tt[v]=make_char_atom(i);\n");
-	fprintf(f, "#define TREE(n) tt[v]=make_tree(string(n)); v++;\n");
-	fprintf(f, "#define LIST tt[v]=make_list(); v++;\n");
-	fprintf(f, "#define NONE tt[v]=NULL;\n");
-	fprintf(f, "#define SEP add_element(tt[v-1],tt[v]); tree_release(&tt[v]);\n");
-	fprintf(f, "#define CLOSE add_element(tt[v-1],tt[v]); tree_release(&tt[v]); v--;\n");
-	fprintf(f, "#define EMPTY_CLOSE v--;\n");
-	fprintf(f, "\n	");
-
-	print_tree_rec( f, tree );
-	fprintf(f, "\n	*root = tt[0];\n}\n\n");
-}
-
-static void print_tree_rec( FILE *f, tree_p tree )
-{
-	if (tree == NULL)
-		 fprintf(f, "NONE ");
-	else if (is_a_ident(tree))
-	{	fprintf(f, "ID(\"%s\") ", tree->c.str_value);
-	}
-	else if (is_a_str(tree))
-	{	fprintf(f, "LITERAL(\"%s\") ", tree->c.str_value);
-	}
-	else if (is_a_int(tree))
-	{	fprintf(f, "INT(%d) ", tree->c.int_value);
-	}
-	else if (is_a_double(tree))
-	{	fprintf(f, "DOUBLE(%f) ", tree->c.double_value);
-	}
-	else if (is_a_char(tree))
-	{	fprintf(f, "CHAR('%c') ", tree->c.char_value);
-	}
-	else
-	{   list_p l;
-
-		if (is_a_list(tree))
-			fprintf(f, "LIST ");
-		else
-			fprintf(f, "TREE(\"%s\") ", tree->type);
-		if (tree->c.parts)
-		{   print_tree_depth++;
-
-			for (l = tree->c.parts; l; l = l->next)
-			{   print_tree_rec(f, l->first);
-				if (l->next)
-				  fprintf(f, "SEP\n%*.*s	",
-						  print_tree_depth, print_tree_depth, "");
-			}
-			print_tree_depth--;
-			fprintf(f, "CLOSE ");
-		}
-		else
-			fprintf(f, "EMPTY_CLOSE ");
-	}
-};
-
-int nr_exp_syms = 0;
-
-
-longword last_space_pos = (longword)-1;
-scan_pos_t last_space_end_pos;
-longword last_string_pos = (longword)-1;
-char *last_string;
-scan_pos_t last_string_end_pos;
-longword last_ident_pos = (longword)-1;
-char *last_ident;
-bool last_ident_is_keyword;
-scan_pos_t last_ident_end_pos;
-
-
-void init_scan(FILE *the_file)
-{
-	_assign(the_file);
-
-	f_file_pos = 0;
-	f_line = 1;
-	f_column = 1;
-	nr_exp_syms = 0;
-
-	last_space_pos = (longword)-1;
-	last_string_pos = (longword)-1;
-	last_ident_pos = (longword)-1;
-
-}
-
-bool accept_eof()
-{
-	if (_eof)
-	{
-		DEBUG_P3("%d.%d: accept_eof() for: `%s'\n",
-			 cur_line, start_column, start_info());
-		return TRUE;
-	}
-	else
-	{
-		DEBUG_F_P3("%d.%d: accept_eof() failed for: `%s'\n",
-			 cur_line, cur_column, start_info());
-		expected_string("<eof>", NULL);
-		return FALSE;
-	}
-}
-
-
-
-
-
-char *str_root,
-	 *str_nt_def,
-	 *str_ident,
-	 *str_rule,
-	 *str_opt,
-	 *str_seq,
-	 *str_list,
-	 *str_chain,
-	 *str_prim_elem,
-	 *str_string,
-	 *str_cstring,
-	 *str_int,
-	 *str_double,
-	 *str_char,
-	 *str_eof;
+bool equal_string(result_p result, const void *argument)
+{
+	const char *keyword_name = (const char*)argument;
+	/* TODO: Implement */
+	return FALSE;
+}
+
+bool not_a_keyword(result_p result, const void *argument)
+{
+	//string();
+	return *keyword_state == 0;
+}
+
+bool add_seq_as_list(result_p prev, result_p seq, result_p result)
+{
+	/* TODO: Implement */
+	return FALSE;
+}
+
+#define NT(S) NTF(S, 0)
+#define PASS alternative->end_function = pass_tree;
+#define TREE(N) alternative->end_function = make_tree; alternative->end_data = N;
+#define KEYWORD(K) NTF("ident", 0) element->condition = equal_string; element->condition_argument = string(K); *keyword_state = 1;
+#define CHAIN(X)
+#define OPTN OPT(0)
+#define IDENT NTF("ident", 0) element->condition = not_a_keyword;
+#define WS NT("white_space")
+#define SEQL SEQ(0, add_seq_as_list)
+
+void c_grammar(non_terminal_p *all_nt)
+{
+	HEADER(all_nt)
+	
+	NT_DEF("primary_expr")
+	RULE IDENT
+	RULE NT("int")
+	RULE NT("double")
+	RULE NT("char")
+	RULE NT("string")
+	RULE CHAR('(') NT("expr") CHAR(')')
+
+	NT_DEF("postfix_expr")
+	RULE NT("primary_expr")
+	REC_RULE CHAR('[') NT("expr") CHAR(']') TREE("arrayexp")
+	REC_RULE CHAR('(') NT("assignment_expr") CHAIN(",") OPTN CHAR(')') TREE("call")
+	REC_RULE CHAR('.') IDENT TREE("field")
+	REC_RULE CHAR('-') CHAR('>') IDENT TREE("fieldderef")
+	REC_RULE CHAR('+') CHAR('+') TREE("post_inc")
+	REC_RULE CHAR('-') CHAR('-') TREE("post_dec")
+
+	NT_DEF("unary_expr")
+	RULE CHAR('+') CHAR('+') NT("unary_expr") TREE("pre_inc")
+	RULE CHAR('-') CHAR('-') NT("unary_expr") TREE("pre_dec")
+	RULE CHAR('&') NT("cast_expr") TREE("address_of")
+	RULE CHAR('*') NT("cast_expr") TREE("deref")
+	RULE CHAR('+') NT("cast_expr") TREE("plus")
+	RULE CHAR('-') NT("cast_expr") TREE("min")
+	RULE CHAR('~') NT("cast_expr") TREE("invert")
+	RULE CHAR('!') NT("cast_expr") TREE("not")
+	RULE KEYWORD("sizeof")
+	OPEN
+		RULE NT("unary_expr") TREE("typeof")
+		RULE CHAR('(') IDENT CHAR(')')
+	CLOSE TREE("sizeof")
+	RULE NT("postfix_expr")
+
+	NT_DEF("cast_expr")
+	RULE CHAR('(') NT("abstract_declaration") CHAR(')') NT("cast_expr") TREE("cast")
+	RULE NT("unary_expr")
+
+	NT_DEF("l_expr1")
+	RULE NT("cast_expr")
+	REC_RULE WS CHAR('*') WS NT("cast_expr") TREE("times")
+	REC_RULE WS CHAR('/') WS NT("cast_expr") TREE("div")
+	REC_RULE WS CHAR('%') WS NT("cast_expr") TREE("mod")
+
+	NT_DEF("l_expr2")
+	RULE NT("l_expr1")
+	REC_RULE WS CHAR('+') WS NT("l_expr1") TREE("add")
+	REC_RULE WS CHAR('-') WS NT("l_expr1") TREE("sub")
+
+	NT_DEF("l_expr3")
+	RULE NT("l_expr2")
+	REC_RULE WS CHAR('<') CHAR('<') WS NT("l_expr2") TREE("ls")
+	REC_RULE WS CHAR('>') CHAR('>') WS NT("l_expr2") TREE("rs")
+
+	NT_DEF("l_expr4")
+	RULE NT("l_expr3")
+	REC_RULE WS CHAR('<') CHAR('=') WS NT("l_expr3") TREE("le")
+	REC_RULE WS CHAR('>') CHAR('=') WS NT("l_expr3") TREE("ge")
+	REC_RULE WS CHAR('<') WS NT("l_expr3") TREE("lt")
+	REC_RULE WS CHAR('>') WS NT("l_expr3") TREE("gt")
+	REC_RULE WS CHAR('=') CHAR('=') WS NT("l_expr3") TREE("eq")
+	REC_RULE WS CHAR('!') CHAR('=') WS NT("l_expr3") TREE("ne")
+
+	NT_DEF("l_expr5")
+	RULE NT("l_expr4")
+	REC_RULE WS CHAR('^') WS NT("l_expr4") TREE("bexor")
+
+	NT_DEF("l_expr6")
+	RULE NT("l_expr5")
+	REC_RULE WS CHAR('&') WS NT("l_expr5") TREE("land")
+
+	NT_DEF("l_expr7")
+	RULE NT("l_expr6")
+	REC_RULE WS CHAR('|') WS NT("l_expr6") TREE("lor")
+
+	NT_DEF("l_expr8")
+	RULE NT("l_expr7")
+	REC_RULE WS CHAR('&') CHAR('&') WS NT("l_expr7") TREE("and")
+
+	NT_DEF("l_expr9")
+	RULE NT("l_expr8")
+	REC_RULE WS CHAR('|') CHAR('|') WS NT("l_expr8") TREE("or")
+
+	NT_DEF("conditional_expr")
+	RULE NT("l_expr9") WS CHAR('?') WS NT("l_expr9") WS CHAR(':') WS NT("conditional_expr") TREE("if_expr")
+	RULE NT("l_expr9")
+
+	NT_DEF("assignment_expr")
+	RULE NT("unary_expr") WS NT("assignment_operator") WS NT("assignment_expr") TREE("assignment")
+	RULE NT("conditional_expr")
+
+	NT_DEF("assignment_operator")
+	RULE CHAR('=') TREE("ass")
+	RULE CHAR('*') CHAR('=') TREE("times_ass")
+	RULE CHAR('/') CHAR('=') TREE("div_ass")
+	RULE CHAR('%') CHAR('=') TREE("mod_ass")
+	RULE CHAR('+') CHAR('=') TREE("add_ass")
+	RULE CHAR('-') CHAR('=') TREE("sub_ass")
+	RULE CHAR('<') CHAR('<') CHAR('=') TREE("sl_ass")
+	RULE CHAR('>') CHAR('>') CHAR('=') TREE("sr_ass")
+	RULE CHAR('&') CHAR('=') TREE("and_ass")
+	RULE CHAR('|') CHAR('=') TREE("or_ass")
+	RULE CHAR('^') CHAR('=') TREE("exor_ass")
+
+	NT_DEF("expr")
+	RULE NT("assignment_expr") CHAIN(",")
+
+	NT_DEF("constant_expr")
+	RULE NT("conditional_expr")
+
+	NT_DEF("declaration")
+	RULE
+	OPEN
+		RULE NT("storage_class_specifier")
+		RULE NT("type_specifier")
+	CLOSE SEQL OPTN AVOID
+	OPEN
+		RULE
+		OPEN
+			RULE NT("declarator")
+			OPEN
+				RULE WS CHAR('=') WS NT("initializer")
+			CLOSE OPTN
+		CLOSE CHAIN(",") OPTN CHAR(';') TREE("decl")
+		RULE NT("func_declarator") CHAR('(') NT("parameter_declaration_list") OPTN CHAR(')')
+		OPEN
+			RULE CHAR(';')
+			RULE CHAR('{') NT("decl_or_stat") CHAR('}')
+		CLOSE TREE("new_style")
+		RULE NT("func_declarator") CHAR('(') NT("ident_list") OPTN CHAR(')') NT("declaration") SEQL OPTN CHAR('{') NT("decl_or_stat") CHAR('}') TREE("old_style")
+	CLOSE
+
+	NT_DEF("storage_class_specifier")
+	RULE KEYWORD("typedef") TREE("typedef")
+	RULE KEYWORD("extern") TREE("extern")
+	RULE KEYWORD("static") TREE("static")
+	RULE KEYWORD("auto") TREE("auto")
+	RULE KEYWORD("register") TREE("register")
+
+	NT_DEF("type_specifier")
+	RULE KEYWORD("char") TREE("char")
+	RULE KEYWORD("short") TREE("short")
+	RULE KEYWORD("int") TREE("int")
+	RULE KEYWORD("long") TREE("long")
+	RULE KEYWORD("signed") TREE("signed")
+	RULE KEYWORD("unsigned") TREE("unsigned")
+	RULE KEYWORD("float") TREE("float")
+	RULE KEYWORD("double") TREE("double")
+	RULE KEYWORD("const") TREE("const")
+	RULE KEYWORD("volatile") TREE("volatile")
+	RULE KEYWORD("void") TREE("void")
+	RULE NT("struct_or_union_specifier")
+	RULE NT("enum_specifier")
+	RULE IDENT
+
+	NT_DEF("struct_or_union_specifier")
+	RULE KEYWORD("struct") IDENT CHAR('{')
+	OPEN
+		RULE NT("struct_declaration")
+	CLOSE SEQL CHAR('}') TREE("struct_d")
+	RULE KEYWORD("struct") CHAR('{')
+	OPEN
+		RULE NT("struct_declaration")
+	CLOSE SEQL CHAR('}') TREE("struct_n")
+	RULE KEYWORD("struct") IDENT TREE("struct")
+	RULE KEYWORD("union") IDENT CHAR('{')
+	OPEN
+		RULE NT("struct_declaration")
+	CLOSE SEQL CHAR('}') TREE("union_d")
+	RULE KEYWORD("union") CHAR('{')
+	OPEN
+		RULE NT("struct_declaration")
+	CLOSE SEQL CHAR('}') TREE("union_n")
+	RULE KEYWORD("union") IDENT TREE("union")
+
+	NT_DEF("struct_declaration")
+	RULE NT("type_specifier") NT("struct_declaration") TREE("type")
+	RULE NT("struct_declarator") CHAIN(",") CHAR(';') TREE("strdec")
+
+	NT_DEF("struct_declarator")
+	RULE NT("declarator")
+	OPEN
+		RULE CHAR(':') NT("constant_expr")
+	CLOSE OPTN TREE("record_field")
+
+	NT_DEF("enum_specifier")
+	RULE KEYWORD("enum") IDENT
+	OPEN
+		RULE CHAR('{') NT("enumerator") CHAIN(",") CHAR('}')
+	CLOSE TREE("enum")
+
+	NT_DEF("enumerator")
+	RULE IDENT
+	OPEN
+		RULE CHAR('=') NT("constant_expr")
+	CLOSE OPTN TREE("enumerator")
+
+	NT_DEF("func_declarator")
+	RULE CHAR('*')
+	OPEN
+		RULE KEYWORD("const") TREE("const")
+	CLOSE OPTN NT("func_declarator") TREE("pointdecl")
+	RULE KEYWORD("(") NT("func_declarator") CHAR(')')
+	RULE IDENT
+
+	NT_DEF("declarator")
+	RULE CHAR('*')
+	OPEN
+		RULE KEYWORD("const") TREE("const")
+	CLOSE OPTN NT("declarator") TREE("pointdecl")
+	RULE CHAR('(') NT("declarator") CHAR(')') TREE("brackets")
+	RULE WS IDENT
+	REC_RULE CHAR('[') NT("constant_expr") OPTN CHAR(']') TREE("array")
+	REC_RULE CHAR('(') NT("abstract_declaration_list") OPTN CHAR(')') TREE("function")
+
+	NT_DEF("abstract_declaration_list")
+	RULE NT("abstract_declaration")
+	OPEN
+		RULE CHAR(',')
+		OPEN
+			RULE CHAR('.') CHAR('.') CHAR('.') TREE("varargs")
+			RULE NT("abstract_declaration_list")
+		CLOSE
+	CLOSE OPTN
+
+	NT_DEF("parameter_declaration_list")
+	RULE NT("parameter_declaration")
+	OPEN
+		RULE CHAR(',')
+		OPEN
+			RULE CHAR('.') CHAR('.') CHAR('.') TREE("varargs")
+			RULE NT("parameter_declaration_list")
+		CLOSE
+	CLOSE OPTN
+
+	NT_DEF("ident_list")
+	RULE IDENT
+	OPEN
+		RULE CHAR(',')
+		OPEN
+			RULE CHAR('.') CHAR('.') CHAR('.') TREE("varargs")
+			RULE NT("ident_list")
+		CLOSE
+	CLOSE OPTN
+
+	NT_DEF("parameter_declaration")
+	RULE NT("type_specifier") NT("parameter_declaration") TREE("type")
+	RULE NT("declarator")
+	RULE NT("abstract_declarator")
+
+	NT_DEF("abstract_declaration")
+	RULE NT("type_specifier") NT("parameter_declaration") TREE("type")
+	RULE NT("abstract_declarator")
+
+	NT_DEF("abstract_declarator")
+	RULE CHAR('*')
+	OPEN
+		RULE KEYWORD("const") TREE("const")
+	CLOSE OPTN NT("abstract_declarator") TREE("abs_pointdecl")
+	RULE CHAR('(') NT("abstract_declarator") CHAR(')') TREE("abs_brackets")
+	RULE
+	REC_RULE CHAR('[') NT("constant_expr") OPTN CHAR(']') TREE("abs_array")
+	REC_RULE CHAR('(') NT("parameter_declaration_list") CHAR(')') TREE("abs_func")
+
+	NT_DEF("initializer")
+	RULE NT("assignment_expr")
+	RULE CHAR('{') NT("initializer") CHAIN(",") CHAR(',') OPTN CHAR('}') TREE("initializer")
+
+	NT_DEF("decl_or_stat")
+	RULE NT("declaration") SEQL OPTN NT("statement") SEQL OPTN
+
+	NT_DEF("statement")
+	RULE
+	OPEN
+		RULE
+		OPEN
+			RULE IDENT
+			RULE KEYWORD("case") NT("constant_expr")
+			RULE KEYWORD("default")
+		CLOSE CHAR(':') NT("statement") TREE("label")
+		RULE CHAR('{') NT("decl_or_stat") CHAR('}') TREE("brackets")
+	CLOSE
+	RULE
+	OPEN
+		RULE NT("expr") OPTN CHAR(';')
+		RULE KEYWORD("if") WS CHAR('(') NT("expr") CHAR(')') NT("statement")
+		OPEN
+			RULE KEYWORD("else") NT("statement")
+		CLOSE OPTN TREE("if")
+		RULE KEYWORD("switch") WS CHAR('(') NT("expr") CHAR(')') NT("statement") TREE("switch")
+		RULE KEYWORD("while") WS CHAR('(') NT("expr") CHAR(')') NT("statement") TREE("while")
+		RULE KEYWORD("do") NT("statement") KEYWORD("while") WS CHAR('(') NT("expr") CHAR(')') CHAR(';') TREE("do")
+		RULE KEYWORD("for") WS CHAR('(') NT("expr") OPTN CHAR(';')
+		OPEN
+			RULE WS NT("expr")
+		CLOSE OPTN CHAR(';')
+		OPEN
+			RULE WS NT("expr")
+		CLOSE OPTN CHAR(')') NT("statement") TREE("for")
+		RULE KEYWORD("goto") IDENT CHAR(';') TREE("goto")
+		RULE KEYWORD("continue") CHAR(';') TREE("cont")
+		RULE KEYWORD("break") CHAR(';') TREE("break")
+		RULE KEYWORD("return") NT("expr") OPTN CHAR(';') TREE("ret")
+	CLOSE
+
+	NT_DEF("root")
+	RULE
+	OPEN
+		RULE NT("declaration")
+	CLOSE SEQL OPTN END
+}
+
+
+
+
+
+
 
 
 
@@ -2636,103 +2855,6 @@
 #endif
 
 
-/*
-	A hexadecimal hash tree
-	~~~~~~~~~~~~~~~~~~~~~~~	
-	The following structure implements a mapping
-	of strings to an integer value in the range [0..254].
-	It is a tree of hashs in combination with a very
-	fast incremental hash function. In this way, it
-	tries to combine the benefits of trees and hashs.
-	The incremental hash function will first return 
-	the lower 4 bits of the characters in the string, 
-	and following this the higher 4 bits of the characters.
-*/	
-
-typedef struct hexa_hash_tree_t hexa_hash_tree_t, *hexa_hash_tree_p;
-
-struct hexa_hash_tree_t
-{	byte state;
-	union
-	{	char *string;
-		hexa_hash_tree_p *children;
-	} data;
-};
-
-byte *keyword_state = NULL;
-
-char *string(char *s)
-/* Returns a unique address representing the
-   string. the global keyword_state will point
-   to the integer value in the range [0..254].
-   If the string does not occure in the store,
-   it is added and the state is initialized with 0.
-*/
-{
-	static hexa_hash_tree_p hash_tree = NULL;
-	hexa_hash_tree_p *r_node = &hash_tree;
-	char *vs = s;
-	int depth;
-	int mode = 0;
-
-	for (depth = 0; ; depth++)
-	{   hexa_hash_tree_p node = *r_node;
-
-		if (node == NULL)
-		{   node = MALLOC(hexa_hash_tree_t);
-			node->state = 0;
-			STRCPY(node->data.string, s);
-			*r_node = node;
-			keyword_state = &node->state;
-			return node->data.string;
-		}
-
-		if (node->state != 255)
-		{   char *cs = node->data.string;
-			hexa_hash_tree_p *children;
-			word i, v = 0;
-
-			if (*cs == *s && strcmp(cs+1, s+1) == 0)
-			{   keyword_state = &node->state;
-				return node->data.string;
-			}
-
-			children = MALLOC_N(16, hexa_hash_tree_t*);
-			for (i = 0; i < 16; i++)
-				children[i] = NULL;
-
-			i = strlen(cs);
-			if (depth <= i)
-				v = ((byte)cs[depth]) & 15;
-			else if (depth <= i*2)
-				v = ((byte)cs[depth-i-1]) >> 4;
-
-			children[v] = node;
-
-			node = MALLOC(hexa_hash_tree_t);
-			node->state = 255;
-			node->data.children = children;
-			*r_node = node;
-		}
-		{   word v;
-			if (*vs == '\0')
-			{   v = 0;
-				if (mode == 0)
-				{   mode = 1;
-					vs = s;
-				}
-			}
-			else if (mode == 0)
-				v = ((word)*vs++) & 15;
-			else
-				v = ((word)*vs++) >> 4;
-
-			r_node = &node->data.children[v];
-		}
-	}
-}
-
-
 
 
 
